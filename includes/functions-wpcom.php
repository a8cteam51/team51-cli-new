<?php

use phpseclib3\Net\SSH2;
use Symfony\Component\Console\Command\Command;
use Symfony\Component\Console\Helper\ProgressBar;
use Symfony\Component\Console\Input\InputInterface;
use Symfony\Component\Console\Output\OutputInterface;
use WPCOMSpecialProjects\CLI\Command\WPCOM_Site_WP_CLI_Command_Run;

// region API

/**
 * Returns the list of Jetpack sites connected to WPCOM.
 *
 * @return  stdClass[]|null
 */
function get_wpcom_jetpack_sites(): ?array {
	return get_wpcom_sites( array( 'type' => 'jetpack' ) );
}

/**
 * Returns the list of Agency sites connected to WPCOM.
 *
 * @return  stdClass[]|null
 */
function get_wpcom_agency_sites(): ?array {
	return get_wpcom_sites( array( 'type' => 'agency' ) );
}

/**
 * Returns the list of sites connected to WPCOM, of any type.
 *
 * @param   array $params Optional. Additional parameters to pass to the request.
 *
 * @link    https://developer.wordpress.com/docs/api/1.1/get/me/sites/
 *
 * @return  stdClass[]|null
 */
function get_wpcom_sites( array $params = array() ): ?array {
	$endpoint = 'sites'; // Equivalent to 'sites?type=all'.
	if ( ! empty( $params ) ) {
		$endpoint .= '?' . http_build_query( $params );
	}

	$response = API_Helper::make_wpcom_request( $endpoint );
	if ( is_null( $response ) ) {
		return null;
	}

	// Convert the response records to an associative array indexed by the site ID.
	return array_combine(
		array_column(
			$response->records,
			match ( $params['type'] ?? 'all' ) {
				'jetpack' => 'userblog_id', 'agency' => 'id', default => 'ID',
			}
		),
		$response->records
	);
}

/**
 * Returns a WPCOM site object by site URL or WordPress.com site ID.
 *
 * @param   string $site_id_or_url The site URL or WordPress.com site ID.
 *
 * @return  stdClass|null
 */
function get_wpcom_site( string $site_id_or_url ): ?stdClass {
	return API_Helper::make_wpcom_request( "sites/$site_id_or_url" );
}

/**
 * Returns an agency site object by its ID. These site IDs are not the same as WordPress.com site IDs and are unique to the agency but not globally unique.
 * For provisioned sites, the WPCOM site ID can be found in the `features.wpcom_atomic.blog_id` property of the agency site object.
 *
 * @param   integer $agency_site_id The ID of the agency site to get.
 *
 * @return  stdClass|null
 */
function get_wpcom_agency_site( int $agency_site_id ): ?stdClass {
	return get_wpcom_agency_sites()[ $agency_site_id ] ?? null;
}

/**
 * Returns a WPCOM site transfer status object by site URL or WordPress.com site ID.
 *
 * @param   string $site_id_or_url The site URL or WordPress.com site ID.
 *
 * @return  stdClass|null
 */
function get_wpcom_site_transfer_status( string $site_id_or_url ): ?stdClass {
	return API_Helper::make_wpcom_request( "sites/$site_id_or_url/transfer-status" );
}

/**
 * Returns a batch of sites by their domains or numeric WPCOM IDs.
 *
 * @param   array      $site_ids_or_urls The list of site domains or numeric WPCOM IDs.
 * @param   array|null $errors           The list of errors that occurred during the request.
 *
 * @return  stdClass[]|null
 */
function get_wpcom_site_batch( array $site_ids_or_urls, array &$errors = null ): ?array {
	$sites = API_Helper::make_wpcom_request( 'sites/batch', 'POST', array( 'sites' => $site_ids_or_urls ) );
	return is_null( $sites ) ? null : parse_batch_response( $sites, $errors );
}

/**
 * Returns the list of sites and their plugins from Jetpack site profiles data.
 *
 * @return  stdClass[]|null
 */
function get_wpcom_jetpack_sites_plugins(): ?array {
	$plugins = API_Helper::make_wpcom_request( 'sites/plugins' );
	return is_null( $plugins ) ? null : (array) $plugins;
}

/**
 * Returns the list of plugins installed on a given WPCOM site.
 *
 * @param   string $site_id_or_domain The site URL or WordPress.com site ID.
 *
 * @return  stdClass[]|null
 */
function get_wpcom_site_plugins( string $site_id_or_domain ): ?array {
	$plugins = API_Helper::make_wpcom_request( "sites/$site_id_or_domain/plugins" );
	return is_null( $plugins ) ? null : (array) $plugins;
}

/**
 * Returns a batch of plugins installed on given WPCOM sites.
 *
 * @param   array      $site_ids_or_urls The list of site domains or numeric WPCOM IDs.
 * @param   array|null $errors           The list of errors that occurred during the request.
 *
 * @return  stdClass[][]|null
 */
function get_wpcom_site_plugins_batch( array $site_ids_or_urls, array &$errors = null ): ?array {
	$sites_plugins = API_Helper::make_wpcom_request( 'sites/batch/plugins', 'POST', array( 'sites' => $site_ids_or_urls ) );
	if ( is_null( $sites_plugins ) ) {
		return null;
	}

	$sites_plugins = parse_batch_response( $sites_plugins, $errors );
	return array_map( static fn( stdClass $site_plugins ) => (array) $site_plugins, $sites_plugins );
}

/**
 * Returns the stats for a WPCOM or Jetpack Connected site.
 *
 * @param   string      $site_id_or_url The site URL or WordPress.com site ID.
 * @param   array|null  $query_params   Optional. Additional parameters to pass to the request.
 * @param   string|null $type           Optional. The type of stats to retrieve.
 *
 * @link    https://developer.wordpress.com/docs/api/1.1/get/sites/$site/stats/summary/
 *
 * @return  stdClass|null
 */
function get_wpcom_site_stats( string $site_id_or_url, ?array $query_params = null, ?string $type = null ): ?stdClass {
	if ( ! empty( $type ) ) {
		$query_params['type'] = $type;
	}

	$endpoint = "site-stats/$site_id_or_url";
	if ( ! empty( $query_params ) ) {
		$endpoint .= '?' . http_build_query( $query_params );
	}

	return API_Helper::make_wpcom_request( $endpoint );
}

/**
 * Returns a batch of stats for given WPCOM sites.
 *
 * @param   array       $site_ids_or_urls The list of site domains or numeric WPCOM IDs.
 * @param   array       $query_params     Optional. Additional parameters to pass to the request.
 * @param   string|null $type             Optional. The type of stats to retrieve.
 * @param   array|null  $errors           The list of errors that occurred during the request.
 *
 * @return  stdClass[]|null
 */
function get_wpcom_site_stats_batch( array $site_ids_or_urls, array $query_params = array(), ?string $type = null, array &$errors = null ): ?array {
	$sites_stats = API_Helper::make_wpcom_request(
		'site-stats/batch',
		'POST',
		array_filter(
			array(
				'sites'  => $site_ids_or_urls,
				'params' => $query_params,
				'type'   => $type,
			)
		)
	);
	if ( is_null( $sites_stats ) ) {
		return null;
	}

	return parse_batch_response( $sites_stats, $errors );
}

/**
 * Returns the list of users present on given WPCOM site.
 *
 * @param   string $site_id_or_url The site URL or WordPress.com site ID.
 * @param   array  $params         Optional. Additional parameters to pass to the request.
 *
 * @link    https://developer.wordpress.com/docs/api/1.1/get/sites/%24site/users/
 *
 * @return  stdClass[]|null
 */
function get_wpcom_site_users( string $site_id_or_url, array $params = array() ): ?array {
	$endpoint = "site-users/$site_id_or_url";
	if ( ! empty( $params ) ) {
		$endpoint .= '?' . http_build_query( $params );
	}

	return API_Helper::make_wpcom_request( $endpoint )->records ?? API_Helper::make_wpcom_request( $endpoint );
}

/**
 * Returns a batch of users present on given WPCOM sites.
 *
 * @param   array      $site_ids_or_urls The list of site domains or numeric WPCOM IDs.
 * @param   array      $params           Optional. Additional parameters to pass to the request.
 * @param   array|null $errors           The list of errors that occurred during the request.
 *
 * @return  stdClass[]|null
 */
function get_wpcom_site_users_batch( array $site_ids_or_urls, array $params = array(), array &$errors = null ): ?array {
	$sites_users = API_Helper::make_wpcom_request(
		'site-users/batch',
		'POST',
		array(
			'sites'  => $site_ids_or_urls,
			'params' => $params,
		)
	);
	if ( is_null( $sites_users ) ) {
		return null;
	}

	$sites_users = parse_batch_response( $sites_users, $errors );
	return array_map( static fn( stdClass $site_users ) => $site_users->records, $sites_users );
}

/**
 * Returns a WPCOM site user on a given WPCOM site.
 *
 * @param   string $site_id_or_url               The site URL or WordPress.com site ID.
 * @param   string $user_id_or_username_or_email The user ID, username, or email.
 * @param   array  $params                       Optional. Additional parameters to pass to the request.
 *
 * @return  stdClass|null
 */
function get_wpcom_site_user( string $site_id_or_url, string $user_id_or_username_or_email, array $params = array() ): ?stdClass {
	$endpoint = "site-users/$site_id_or_url/$user_id_or_username_or_email";
	if ( ! empty( $params ) ) {
		$endpoint .= '?' . http_build_query( $params );
	}

	return API_Helper::make_wpcom_request( $endpoint );
}

/**
 * Deletes a WPCOM site user from a given WPCOM site.
 *
 * @param   string $site_id_or_url               The site URL or WordPress.com site ID.
 * @param   string $user_id_or_username_or_email The user ID, username, or email.
 *
 * @return  true|null
 */
function delete_wpcom_site_user( string $site_id_or_url, string $user_id_or_username_or_email ): true|null {
	return API_Helper::make_wpcom_request( "site-users/$site_id_or_url/$user_id_or_username_or_email", 'DELETE' );
}

/**
 * Returns the list of stickers associated with a given WPCOM site.
 *
 * @param   string $site_id_or_domain The site URL or WordPress.com site ID.
 *
 * @return  string[]|null
 */
function get_wpcom_site_stickers( string $site_id_or_domain ): ?array {
	return API_Helper::make_wpcom_request( "site-stickers/$site_id_or_domain" )?->records;
}

/**
 * Adds a given sticker to a given WPCOM site.
 *
 * @param   string $site_id_or_domain The site URL or WordPress.com site ID.
 * @param   string $sticker           The sticker to add.
 *
 * @return  true|null
 */
function add_wpcom_site_sticker( string $site_id_or_domain, string $sticker ): ?true {
	return API_Helper::make_wpcom_request( "site-stickers/$site_id_or_domain/$sticker", 'POST' );
}

/**
 * Lists sites with a given sticker.
 *
 * @param   string $sticker The sticker to search for.
 *
 * @return string[]|null
 */
function get_wpcom_sites_with_sticker( string $sticker ): ?array {
	return API_Helper::make_wpcom_request( "sites-with-sticker/$sticker" )?->records;
}

/**
 * Removes a given sticker from a given WPCOM site.
 *
 * @param   string $site_id_or_domain The site URL or WordPress.com site ID.
 * @param   string $sticker           The sticker to remove.
 *
 * @return  true|null
 */
function remove_wpcom_site_sticker( string $site_id_or_domain, string $sticker ): ?true {
	return API_Helper::make_wpcom_request( "site-stickers/$site_id_or_domain/$sticker", 'DELETE' );
}

/**
 * Gets the SSH user for a given WordPress.com site.
 *
 * @param   string $site_id_or_url The ID or URL of the WordPress.com site to check the state of.
 *
 * @return  string|null
 */
function get_wpcom_site_ssh_username( string $site_id_or_url ): ?string {
	$ssh_users = API_Helper::make_wpcom_request( "site-ssh-users/$site_id_or_url" );
	return $ssh_users->records[0] ?? null;
}

/**
<<<<<<< HEAD
 * Gets the SSH user for a given WordPress.com staging site.
 *
 * @param   string $site_id_or_url The ID or URL of the WordPress.com staging site to get the SSH user from.
 *
 * @return  string|null
 */
function get_wpcom_staging_site_ssh_username( string $site_id_or_url ): ?string {
	$ssh_users = API_Helper::make_wpcom_request( "site-ssh-users/$site_id_or_url/staging" );
	return $ssh_users->records[0] ?? null;
}

/**
=======
>>>>>>> d62288d7
 * Rotates the password of the specified SFTP user on the specified WordPress.com site.
 *
 * @param   string $site_id_or_url The ID or URL of the WordPress.com site to reset the SFTP user password on.
 * @param   string $username       The username of the SFTP user to reset the password for.
 *
 * @return  stdClass|null
 */
function rotate_wpcom_site_sftp_user_password( string $site_id_or_url, string $username ): ?stdClass {
	return API_Helper::make_wpcom_request( "site-ssh-users/$site_id_or_url/$username/rotate-password", 'POST' );
}

/**
<<<<<<< HEAD
 * Rotates the password of the specified SFTP user on the specified WordPress.com staging site.
 *
 * @param   string $site_id_or_url The ID or URL of the WordPress.com staging site to reset the SFTP user password on.
 * @param   string $username       The username of the SFTP user to reset the password for.
 *
 * @return  stdClass|null
 */
function rotate_wpcom_staging_site_sftp_user_password( string $site_id_or_url, string $username ): ?stdClass {
	return API_Helper::make_wpcom_request( "site-ssh-users/$site_id_or_url/$username/rotate-password/staging", 'POST' );
}

/**
=======
>>>>>>> d62288d7
 * Rotates the password of the specified WP user on the specified WPCOM site.
 *
 * @param   string $site_id_or_url The ID or URL of the WPCOM site to reset the WP user password on.
 * @param   string $user           The email, username, or numeric ID of the WP user to reset the password for.
 *
<<<<<<< HEAD
 * @return stdClass|null
 */
function rotate_wpcom_site_wp_user_password( string $site_id_or_url, string $user ): ?stdClass {
	$ssh = \WPCOM_Connection_Helper::get_ssh_connection( $site_id_or_url );
	if ( \is_null( $ssh ) ) {
		return null;
	}

	$password = null;

	$ssh->setTimeout( 0 ); // Disable timeout in case the command takes a long time.
	$ssh->exec(
		"wp user reset-password $user --skip-email --porcelain",
		function ( $pw_reset_output ) use ( &$password ) {
			$password = $pw_reset_output; // Append the received string to the output.
		}
	);

	$ssh->disconnect();

	$result           = new stdClass();
	$result->password = $password;
	$result->username = $user;

	return $result;
=======
 * @return  stdClass|null
 */
function rotate_wpcom_site_wp_user_password( string $site_id_or_url, string $user ): ?stdClass {
	$credentials = null;

	$exit_code = run_wpcom_site_wp_cli_command( $site_id_or_url, "user reset-password $user --skip-email --porcelain", true );
	if ( Command::SUCCESS === $exit_code ) {
		$credentials = (object) array(
			'username' => $user,
			'password' => $GLOBALS['wp_cli_output'],
		);
	}

	return $credentials;
>>>>>>> d62288d7
}

/**
 * Creates a new WordPress.com site.
 *
 * @param   string $name The name of the site to create.
 *
 * @return  stdClass|null
 */
function create_wpcom_site( string $name ): ?stdClass {
	return API_Helper::make_wpcom_request( 'sites', 'POST', array( 'name' => $name ) );
}

/**
 * Updates settings of a WordPress.com site.
 *
<<<<<<< HEAD
 * @param string $name     The name of the site to update.
 * @param array  $settings The settings to update.
 *
 * @return stdClass|null
 */
function update_wpcom_site( string $name, array $settings ): ?stdClass {
	return API_Helper::make_wpcom_request(
		'sites',
		'PUT',
		array(
			'name'     => $name,
			'settings' => $settings,
		)
	);
}

/**
 * Creates a new WordPress.com staging site.
 *
 * @param string $site_id_or_url The ID or URL of the WordPress.com site to create the staging site for.
 *
 * @return  stdClass|null
 */
function create_wpcom_staging_site( string $site_id_or_url ): ?stdClass {
	return API_Helper::make_wpcom_request( "sites/$site_id_or_url/staging-site", method: 'POST' );
=======
 * @param   string $site_id_or_url The ID or URL of the WordPress.com site to update.
 * @param   array  $settings       The settings to update.
 *
 * @return  stdClass|null
 */
function update_wpcom_site( string $site_id_or_url, array $settings ): ?stdClass {
	return API_Helper::make_wpcom_request( "sites/$site_id_or_url", 'PUT', array( 'settings' => $settings ) );
>>>>>>> d62288d7
}

/**
 * Periodically checks the status of a WordPress.com agency site until it reaches a given state.
 *
 * @param   string          $agency_site_id The ID of the Agency site to check the state of.
 * @param   string          $state          The state to wait for the site to reach.
 * @param   OutputInterface $output         The output instance.
 *
 * @return  stdClass|null
 */
function wait_until_wpcom_agency_site_state( string $agency_site_id, string $state, OutputInterface $output ): ?stdClass {
	$output->writeln( "<comment>Waiting for WordPress.com agency site $agency_site_id to reach the `$state` state.</comment>" );

	$progress_bar = new ProgressBar( $output );
	$progress_bar->start();

	for ( $try = 0, $delay = 'provisioning' === $state ? 3 : 5; true; $try++ ) {
		$site = get_wpcom_agency_site( $agency_site_id );
		if ( is_null( $site ) || $state === $site->features->wpcom_atomic->state ) {
			break;
		}

		$progress_bar->advance();
		sleep( $delay );
	}

	$progress_bar->finish();
	$output->writeln( '' ); // Empty line for UX purposes.

	return $site;
}

/**
 * Periodically checks on the transfer status of a WordPress.com Atomic site until it reaches a given state.
 *
 * @param   string          $site_id_or_url The ID or URL of the WordPress.com site to check the state of.
 * @param   string          $state          The state to wait for the site to reach.
 * @param   OutputInterface $output         The output instance.
 *
 * @return  stdClass|null
 */
function wait_until_wpcom_site_transfer_state( string $site_id_or_url, string $state, OutputInterface $output ): ?stdClass {
	$output->writeln( "<comment>Waiting for the transfer of WordPress.com site $site_id_or_url to reach the `$state` state.</comment>" );

	$progress_bar = new ProgressBar( $output );
	$progress_bar->start();

	for ( $try = 0, $delay = 5; true; $try++ ) {
		$transfer = get_wpcom_site_transfer_status( $site_id_or_url );
		if ( is_null( $transfer ) || $state === $transfer->status ) {
			break;
		}

		$progress_bar->advance();
		sleep( $delay );
	}

	$progress_bar->finish();
	$output->writeln( '' ); // Empty line for UX purposes.

	return $transfer;
}

/**
 * Periodically checks the status of a WordPress.com site until it accepts SSH connections.
 *
 * @param   string          $site_id_or_url The ID or URL of the WordPress.com site to check the state of.
 * @param   OutputInterface $output         The output instance.
<<<<<<< HEAD
 * @param boolean         $staging        If the WordPress.com site to open a connection to is a staging site.
 *
 * @return  SSH2|null
 */
function wait_on_wpcom_site_ssh( string $site_id_or_url, OutputInterface $output, bool $staging = false ): ?SSH2 {
=======
 *
 * @return  SSH2|null
 */
function wait_on_wpcom_site_ssh( string $site_id_or_url, OutputInterface $output ): ?SSH2 {
>>>>>>> d62288d7
	$output->writeln( "<comment>Waiting for WordPress.com site $site_id_or_url to accept SSH connections.</comment>" );

	$progress_bar = new ProgressBar( $output );
	$progress_bar->start();

	sleep( 5 ); // Wait a bit before checking the SSH connection. Helps prevent "API calls to this blog have been disabled" errors.
	$progress_bar->advance();
	sleep( 5 );
	$progress_bar->advance();

	for ( $try = 0, $delay = 5; true; $try++ ) { // Infinite loop until SSH connection is established.
<<<<<<< HEAD
		$ssh_connection = WPCOM_Connection_Helper::get_ssh_connection( $site_id_or_url, $staging );
=======
		$ssh_connection = WPCOM_Connection_Helper::get_ssh_connection( $site_id_or_url );
>>>>>>> d62288d7
		if ( ! is_null( $ssh_connection ) ) {
			break;
		}

		$progress_bar->advance();
		sleep( $delay );
	}

	$progress_bar->finish();
	$output->writeln( '' ); // Empty line for UX purposes.

	return $ssh_connection;
}

/**
<<<<<<< HEAD
=======
 * Connects a WordPress.com site to a GitHub repository for code deployments.
 *
 * @param   string     $site_id_or_url         The ID or URL of the WordPress.com site to connect to the GitHub repository.
 * @param   string     $external_repository_id The ID of the external repository.
 * @param   string     $branch_name            The branch to deploy.
 * @param   string     $target_dir             The target directory to deploy to.
 * @param   array|null $params                 Optional. Additional parameters to pass to the request.
 *
 * @return  stdClass|null
 */
function create_wpcom_site_code_deployment( string $site_id_or_url, string $external_repository_id, string $branch_name, string $target_dir, ?array $params = null ): ?stdClass {
	return API_Helper::make_wpcom_request(
		"sites/$site_id_or_url/code-deployments",
		'POST',
		array(
			'external_repository_id' => $external_repository_id,
			'branch_name'            => $branch_name,
			'target_dir'             => $target_dir,
			'is_automated'           => true,
		) + (array) $params
	);
}

/**
 * Triggers a code deployment run for a given code deployment.
 *
 * @param   string $site_id_or_url     The ID or URL of the WordPress.com site to create the run for.
 * @param   string $code_deployment_id The ID of the code deployment to create the run for.
 *
 * @return  stdClass|null
 */
function create_wpcom_site_code_deployment_run( string $site_id_or_url, string $code_deployment_id ): ?stdClass {
	return API_Helper::make_wpcom_request( "sites/$site_id_or_url/code-deployments/$code_deployment_id/runs", 'POST' );
}

/**
 * Returns the list of code deployments for a given WordPress.com site.
 *
 * @param   string $site_id_or_url The ID or URL of the WordPress.com site to get the repositories for.
 *
 * @return  stdClass[]|null
 */
function get_wpcom_site_code_deployments( string $site_id_or_url ): ?array {
	return API_Helper::make_wpcom_request( "sites/$site_id_or_url/code-deployments" )?->records;
}

/**
 * Periodically checks the status of a WordPress.com site until it accepts SSH connections.
 *
 * @param   stdClass        $code_deployment The code deployment object.
 * @param   string          $state           The state to wait for the site to reach.
 * @param   OutputInterface $output          The output instance.
 *
 * @return  stdClass|null
 */
function wait_until_wpcom_code_deployment_run_state( stdClass $code_deployment, string $state, OutputInterface $output ): ?stdClass {
	$output->writeln( "<comment>Waiting for Deployment $code_deployment->id to reach the `$state` state.</comment>" );

	$progress_bar = new ProgressBar( $output );
	$progress_bar->start();

	for ( $try = 0, $delay = 5; true; $try++ ) { // Infinite loop until the deployment is completed.
		$code_deployments = get_wpcom_site_code_deployments( $code_deployment->blog_id );

		// Currently we only check the first deployment
		$deployment = reset( $code_deployments );
		if ( $deployment->current_deployment_run->code_deployment_id === $code_deployment->id && $deployment->current_deployment_run->status === $state ) {
			break;
		}

		$progress_bar->advance();
		sleep( $delay );
	}

	$progress_bar->finish();
	$output->writeln( '' ); // Empty line for UX purposes.

	return $deployment;
}

/**
>>>>>>> d62288d7
 * Runs a WP-CLI command on the specified WordPress.com site.
 *
 * @param   string  $site_id_or_url The ID or URL of the site to run the WP-CLI command on.
 * @param   string  $wp_cli_command The WP-CLI command to run.
<<<<<<< HEAD
=======
 * @param   boolean $skip_output    Whether to skip outputting the response to the console.
>>>>>>> d62288d7
 * @param   boolean $interactive    Whether to run the command interactively.
 *
 * @return  integer
 * @noinspection PhpDocMissingThrowsInspection
 */
<<<<<<< HEAD
function run_wpcom_site_wp_cli_command( string $site_id_or_url, string $wp_cli_command, bool $interactive = false ): int {
=======
function run_wpcom_site_wp_cli_command( string $site_id_or_url, string $wp_cli_command, bool $skip_output = false, bool $interactive = false ): int {
>>>>>>> d62288d7
	/* @noinspection PhpUnhandledExceptionInspection */
	return run_app_command(
		WPCOM_Site_WP_CLI_Command_Run::getDefaultName(),
		array(
			'site'           => $site_id_or_url,
			'wp-cli-command' => $wp_cli_command,
<<<<<<< HEAD
=======
			'--skip-output'  => $skip_output,
>>>>>>> d62288d7
		),
		$interactive
	);
}

// endregion

// region CONSOLE

/**
 * Grabs a value from the console input and validates it as a valid identifier for a WPCOM site.
 *
 * @param   InputInterface $input         The console input.
 * @param   callable|null  $no_input_func The function to call if no input is given.
 * @param   string         $name          The name of the value to grab.
 *
 * @return  stdClass
 */
function get_wpcom_site_input( InputInterface $input, ?callable $no_input_func = null, string $name = 'site' ): stdClass {
	$site_id_or_url = get_site_input( $input, $no_input_func, $name );

	$wpcom_site = get_wpcom_site( $site_id_or_url );
	if ( is_null( $wpcom_site ) ) {
		throw new InvalidArgumentException( 'Invalid WPCOM site.' );
	}

	return $wpcom_site;
}

/**
 * Outputs a table of WPCOM sites that failed to be processed.
 *
 * @param   OutputInterface $output       The console output.
 * @param   stdClass[]      $errors       The list of errors indexed by the site ID.
 * @param   stdClass[]|null $sites        The WPCOM sites that were processed.
 * @param   string|null     $header_title Optional. The title to use for the table header.
 *
 * @return  void
 */
function maybe_output_wpcom_failed_sites_table( OutputInterface $output, array $errors, ?array $sites = null, ?string $header_title = null ): void {
	if ( empty( $errors ) ) {
		return;
	}

	$sites        = $sites ?? get_wpcom_sites( array( 'fields' => 'ID,URL' ) );
	$header_title = $header_title ?? 'Sites that failed to be processed';

	output_table(
		$output,
		array_map(
			static function ( string $site_id, stdClass $wp_error ) use ( $sites ) {
				$site = $sites[ $site_id ];
				return array(
					$site->ID ?? $site->userblog_id ?? $site->blog_id,
					$site->URL ?? $site->siteurl ?? $site->site_url, // phpcs:ignore WordPress.NamingConventions.ValidVariableName.UsedPropertyNotSnakeCase
					encode_json_content( $wp_error->errors ),
				);
			},
			array_keys( $errors ),
			$errors
		),
		array( 'WPCOM Site ID', 'Site URL', 'Error' ),
		$header_title
	);
}
// endregion<|MERGE_RESOLUTION|>--- conflicted
+++ resolved
@@ -333,7 +333,6 @@
 }
 
 /**
-<<<<<<< HEAD
  * Gets the SSH user for a given WordPress.com staging site.
  *
  * @param   string $site_id_or_url The ID or URL of the WordPress.com staging site to get the SSH user from.
@@ -346,8 +345,6 @@
 }
 
 /**
-=======
->>>>>>> d62288d7
  * Rotates the password of the specified SFTP user on the specified WordPress.com site.
  *
  * @param   string $site_id_or_url The ID or URL of the WordPress.com site to reset the SFTP user password on.
@@ -360,53 +357,11 @@
 }
 
 /**
-<<<<<<< HEAD
- * Rotates the password of the specified SFTP user on the specified WordPress.com staging site.
- *
- * @param   string $site_id_or_url The ID or URL of the WordPress.com staging site to reset the SFTP user password on.
- * @param   string $username       The username of the SFTP user to reset the password for.
- *
- * @return  stdClass|null
- */
-function rotate_wpcom_staging_site_sftp_user_password( string $site_id_or_url, string $username ): ?stdClass {
-	return API_Helper::make_wpcom_request( "site-ssh-users/$site_id_or_url/$username/rotate-password/staging", 'POST' );
-}
-
-/**
-=======
->>>>>>> d62288d7
  * Rotates the password of the specified WP user on the specified WPCOM site.
  *
  * @param   string $site_id_or_url The ID or URL of the WPCOM site to reset the WP user password on.
  * @param   string $user           The email, username, or numeric ID of the WP user to reset the password for.
  *
-<<<<<<< HEAD
- * @return stdClass|null
- */
-function rotate_wpcom_site_wp_user_password( string $site_id_or_url, string $user ): ?stdClass {
-	$ssh = \WPCOM_Connection_Helper::get_ssh_connection( $site_id_or_url );
-	if ( \is_null( $ssh ) ) {
-		return null;
-	}
-
-	$password = null;
-
-	$ssh->setTimeout( 0 ); // Disable timeout in case the command takes a long time.
-	$ssh->exec(
-		"wp user reset-password $user --skip-email --porcelain",
-		function ( $pw_reset_output ) use ( &$password ) {
-			$password = $pw_reset_output; // Append the received string to the output.
-		}
-	);
-
-	$ssh->disconnect();
-
-	$result           = new stdClass();
-	$result->password = $password;
-	$result->username = $user;
-
-	return $result;
-=======
  * @return  stdClass|null
  */
 function rotate_wpcom_site_wp_user_password( string $site_id_or_url, string $user ): ?stdClass {
@@ -421,7 +376,18 @@
 	}
 
 	return $credentials;
->>>>>>> d62288d7
+}
+
+/**
+ * Rotates the password of the specified SFTP user on the specified WordPress.com staging site.
+ *
+ * @param   string $site_id_or_url The ID or URL of the WordPress.com staging site to reset the SFTP user password on.
+ * @param   string $username       The username of the SFTP user to reset the password for.
+ *
+ * @return  stdClass|null
+ */
+function rotate_wpcom_staging_site_sftp_user_password( string $site_id_or_url, string $username ): ?stdClass {
+	return API_Helper::make_wpcom_request( "site-ssh-users/$site_id_or_url/$username/rotate-password/staging", 'POST' );
 }
 
 /**
@@ -436,26 +402,6 @@
 }
 
 /**
- * Updates settings of a WordPress.com site.
- *
-<<<<<<< HEAD
- * @param string $name     The name of the site to update.
- * @param array  $settings The settings to update.
- *
- * @return stdClass|null
- */
-function update_wpcom_site( string $name, array $settings ): ?stdClass {
-	return API_Helper::make_wpcom_request(
-		'sites',
-		'PUT',
-		array(
-			'name'     => $name,
-			'settings' => $settings,
-		)
-	);
-}
-
-/**
  * Creates a new WordPress.com staging site.
  *
  * @param string $site_id_or_url The ID or URL of the WordPress.com site to create the staging site for.
@@ -464,7 +410,11 @@
  */
 function create_wpcom_staging_site( string $site_id_or_url ): ?stdClass {
 	return API_Helper::make_wpcom_request( "sites/$site_id_or_url/staging-site", method: 'POST' );
-=======
+}
+
+/**
+ * Updates settings of a WordPress.com site.
+ *
  * @param   string $site_id_or_url The ID or URL of the WordPress.com site to update.
  * @param   array  $settings       The settings to update.
  *
@@ -472,7 +422,6 @@
  */
 function update_wpcom_site( string $site_id_or_url, array $settings ): ?stdClass {
 	return API_Helper::make_wpcom_request( "sites/$site_id_or_url", 'PUT', array( 'settings' => $settings ) );
->>>>>>> d62288d7
 }
 
 /**
@@ -542,18 +491,10 @@
  *
  * @param   string          $site_id_or_url The ID or URL of the WordPress.com site to check the state of.
  * @param   OutputInterface $output         The output instance.
-<<<<<<< HEAD
- * @param boolean         $staging        If the WordPress.com site to open a connection to is a staging site.
  *
  * @return  SSH2|null
  */
-function wait_on_wpcom_site_ssh( string $site_id_or_url, OutputInterface $output, bool $staging = false ): ?SSH2 {
-=======
- *
- * @return  SSH2|null
- */
 function wait_on_wpcom_site_ssh( string $site_id_or_url, OutputInterface $output ): ?SSH2 {
->>>>>>> d62288d7
 	$output->writeln( "<comment>Waiting for WordPress.com site $site_id_or_url to accept SSH connections.</comment>" );
 
 	$progress_bar = new ProgressBar( $output );
@@ -565,11 +506,7 @@
 	$progress_bar->advance();
 
 	for ( $try = 0, $delay = 5; true; $try++ ) { // Infinite loop until SSH connection is established.
-<<<<<<< HEAD
-		$ssh_connection = WPCOM_Connection_Helper::get_ssh_connection( $site_id_or_url, $staging );
-=======
 		$ssh_connection = WPCOM_Connection_Helper::get_ssh_connection( $site_id_or_url );
->>>>>>> d62288d7
 		if ( ! is_null( $ssh_connection ) ) {
 			break;
 		}
@@ -585,8 +522,6 @@
 }
 
 /**
-<<<<<<< HEAD
-=======
  * Connects a WordPress.com site to a GitHub repository for code deployments.
  *
  * @param   string     $site_id_or_url         The ID or URL of the WordPress.com site to connect to the GitHub repository.
@@ -668,35 +603,24 @@
 }
 
 /**
->>>>>>> d62288d7
  * Runs a WP-CLI command on the specified WordPress.com site.
  *
  * @param   string  $site_id_or_url The ID or URL of the site to run the WP-CLI command on.
  * @param   string  $wp_cli_command The WP-CLI command to run.
-<<<<<<< HEAD
-=======
  * @param   boolean $skip_output    Whether to skip outputting the response to the console.
->>>>>>> d62288d7
  * @param   boolean $interactive    Whether to run the command interactively.
  *
  * @return  integer
  * @noinspection PhpDocMissingThrowsInspection
  */
-<<<<<<< HEAD
-function run_wpcom_site_wp_cli_command( string $site_id_or_url, string $wp_cli_command, bool $interactive = false ): int {
-=======
 function run_wpcom_site_wp_cli_command( string $site_id_or_url, string $wp_cli_command, bool $skip_output = false, bool $interactive = false ): int {
->>>>>>> d62288d7
 	/* @noinspection PhpUnhandledExceptionInspection */
 	return run_app_command(
 		WPCOM_Site_WP_CLI_Command_Run::getDefaultName(),
 		array(
 			'site'           => $site_id_or_url,
 			'wp-cli-command' => $wp_cli_command,
-<<<<<<< HEAD
-=======
 			'--skip-output'  => $skip_output,
->>>>>>> d62288d7
 		),
 		$interactive
 	);
